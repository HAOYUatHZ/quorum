// Copyright 2015 The go-ethereum Authors
// This file is part of the go-ethereum library.
//
// The go-ethereum library is free software: you can redistribute it and/or modify
// it under the terms of the GNU Lesser General Public License as published by
// the Free Software Foundation, either version 3 of the License, or
// (at your option) any later version.
//
// The go-ethereum library is distributed in the hope that it will be useful,
// but WITHOUT ANY WARRANTY; without even the implied warranty of
// MERCHANTABILITY or FITNESS FOR A PARTICULAR PURPOSE. See the
// GNU Lesser General Public License for more details.
//
// You should have received a copy of the GNU Lesser General Public License
// along with the go-ethereum library. If not, see <http://www.gnu.org/licenses/>.

package abi

import (
	"math/big"
	"reflect"

	"github.com/ethereum/go-ethereum/common"
	"github.com/ethereum/go-ethereum/common/math"
)

var (
	bigT      = reflect.TypeOf(&big.Int{})
	derefbigT = reflect.TypeOf(big.Int{})
	uint8T    = reflect.TypeOf(uint8(0))
	uint16T   = reflect.TypeOf(uint16(0))
	uint32T   = reflect.TypeOf(uint32(0))
	uint64T   = reflect.TypeOf(uint64(0))
<<<<<<< HEAD
	intT      = reflect.TypeOf(int(0))
=======
>>>>>>> 37685930
	int8T     = reflect.TypeOf(int8(0))
	int16T    = reflect.TypeOf(int16(0))
	int32T    = reflect.TypeOf(int32(0))
	int64T    = reflect.TypeOf(int64(0))
	addressT  = reflect.TypeOf(common.Address{})
<<<<<<< HEAD
	intTS     = reflect.TypeOf([]int(nil))
	int8TS    = reflect.TypeOf([]int8(nil))
	int16TS   = reflect.TypeOf([]int16(nil))
	int32TS   = reflect.TypeOf([]int32(nil))
	int64TS   = reflect.TypeOf([]int64(nil))
=======
>>>>>>> 37685930
)

// U256 converts a big Int into a 256bit EVM number.
func U256(n *big.Int) []byte {
	return math.PaddedBigBytes(math.U256(n), 32)
<<<<<<< HEAD
}

// checks whether the given reflect value is signed. This also works for slices with a number type
func isSigned(v reflect.Value) bool {
	switch v.Type() {
	case intTS, int8TS, int16TS, int32TS, int64TS, intT, int8T, int16T, int32T, int64T:
		return true
	}
	return false
=======
>>>>>>> 37685930
}<|MERGE_RESOLUTION|>--- conflicted
+++ resolved
@@ -31,38 +31,14 @@
 	uint16T   = reflect.TypeOf(uint16(0))
 	uint32T   = reflect.TypeOf(uint32(0))
 	uint64T   = reflect.TypeOf(uint64(0))
-<<<<<<< HEAD
-	intT      = reflect.TypeOf(int(0))
-=======
->>>>>>> 37685930
 	int8T     = reflect.TypeOf(int8(0))
 	int16T    = reflect.TypeOf(int16(0))
 	int32T    = reflect.TypeOf(int32(0))
 	int64T    = reflect.TypeOf(int64(0))
 	addressT  = reflect.TypeOf(common.Address{})
-<<<<<<< HEAD
-	intTS     = reflect.TypeOf([]int(nil))
-	int8TS    = reflect.TypeOf([]int8(nil))
-	int16TS   = reflect.TypeOf([]int16(nil))
-	int32TS   = reflect.TypeOf([]int32(nil))
-	int64TS   = reflect.TypeOf([]int64(nil))
-=======
->>>>>>> 37685930
 )
 
 // U256 converts a big Int into a 256bit EVM number.
 func U256(n *big.Int) []byte {
 	return math.PaddedBigBytes(math.U256(n), 32)
-<<<<<<< HEAD
-}
-
-// checks whether the given reflect value is signed. This also works for slices with a number type
-func isSigned(v reflect.Value) bool {
-	switch v.Type() {
-	case intTS, int8TS, int16TS, int32TS, int64TS, intT, int8T, int16T, int32T, int64T:
-		return true
-	}
-	return false
-=======
->>>>>>> 37685930
 }