--- conflicted
+++ resolved
@@ -125,15 +125,6 @@
 		t.Errorf("ping: value mismatch: have %v, want %v", stored, inst)
 	}
 	// Check fetch/store operations on a node pong object
-<<<<<<< HEAD
-	if stored := db.bondTime(node.ID); stored.Unix() != 0 {
-		t.Errorf("pong: non-existing object: %v", stored)
-	}
-	if err := db.updateBondTime(node.ID, inst); err != nil {
-		t.Errorf("pong: failed to update: %v", err)
-	}
-	if stored := db.bondTime(node.ID); stored.Unix() != inst.Unix() {
-=======
 	if stored := db.lastPongReceived(node.ID); stored.Unix() != 0 {
 		t.Errorf("pong: non-existing object: %v", stored)
 	}
@@ -141,7 +132,6 @@
 		t.Errorf("pong: failed to update: %v", err)
 	}
 	if stored := db.lastPongReceived(node.ID); stored.Unix() != inst.Unix() {
->>>>>>> 37685930
 		t.Errorf("pong: value mismatch: have %v, want %v", stored, inst)
 	}
 	// Check fetch/store operations on a node findnode-failure object
@@ -234,11 +224,7 @@
 		if err := db.updateNode(seed.node); err != nil {
 			t.Fatalf("node %d: failed to insert: %v", i, err)
 		}
-<<<<<<< HEAD
-		if err := db.updateBondTime(seed.node.ID, seed.pong); err != nil {
-=======
 		if err := db.updateLastPongReceived(seed.node.ID, seed.pong); err != nil {
->>>>>>> 37685930
 			t.Fatalf("node %d: failed to insert bondTime: %v", i, err)
 		}
 	}
@@ -346,11 +332,7 @@
 		if err := db.updateNode(seed.node); err != nil {
 			t.Fatalf("node %d: failed to insert: %v", i, err)
 		}
-<<<<<<< HEAD
-		if err := db.updateBondTime(seed.node.ID, seed.pong); err != nil {
-=======
 		if err := db.updateLastPongReceived(seed.node.ID, seed.pong); err != nil {
->>>>>>> 37685930
 			t.Fatalf("node %d: failed to update bondTime: %v", i, err)
 		}
 	}
@@ -383,11 +365,7 @@
 		if err := db.updateNode(seed.node); err != nil {
 			t.Fatalf("node %d: failed to insert: %v", i, err)
 		}
-<<<<<<< HEAD
-		if err := db.updateBondTime(seed.node.ID, seed.pong); err != nil {
-=======
 		if err := db.updateLastPongReceived(seed.node.ID, seed.pong); err != nil {
->>>>>>> 37685930
 			t.Fatalf("node %d: failed to update bondTime: %v", i, err)
 		}
 	}
