--- conflicted
+++ resolved
@@ -1,8 +1,5 @@
-<<<<<<< HEAD
-This section describes the usage of the permission model for creation of a network, initial set up, and management of a network. The network management activities can be broadly categorized into:
-=======
+
 **This section describes the usage of permission model for creation of a network, initial set up and management of network. The network management activities can be broadly categorized into:**
->>>>>>> 5d083697
 
 * [Initial network set up](#initial-network-set-up)
 * [Proposing a new organization into the network](#proposing-a-new-organization-into-the-network)
@@ -45,7 +42,7 @@
 ]
 ```
 then the network will have the following configuration once it has started up:
-```javascript
+```
 > quorumPermission.orgList
 [{
     fullOrgId: "ADMINORG",
@@ -106,7 +103,7 @@
 #### example
 An example to propose and approve an organization by name `ORG1` is as shown below:
 
-```javascript
+```
 > quorumPermission.addOrg("ORG1", "enode://de9c2d5937e599930832cecc1df8cc90b50839bdf635c1a4e68e1dab2d001cd4a11c626e155078cc65958a72e2d72c1342a28909775edd99cc39470172cce0ac@127.0.0.1:21004?discport=0", "0x0638e1574728b6d862dd5d3a3e0942c3be47d996", {from: "0xed9d02e382b34818e88b88a309c7fe71e65f419d"})
 {
     msg: "Action completed successfully",
@@ -114,7 +111,7 @@
 }
 ```
 Once the org is proposed, it will be in `Proposed` state awaiting approval from other network admin accounts. The org status is as shown below:
-```javascript
+```
 > quorumPermission.orgList[1]
 {
     fullOrgId: "ORG1",
@@ -127,7 +124,7 @@
 }
 ```
 The network admin accounts can then approve the proposed organizations and once the majority approval is achieved, the organization status is updated as `Approved`
-```javascript
+```
 > quorumPermission.approveOrg("ORG1", "enode://de9c2d5937e599930832cecc1df8cc90b50839bdf635c1a4e68e1dab2d001cd4a11c626e155078cc65958a72e2d72c1342a28909775edd99cc39470172cce0ac@127.0.0.1:21004?discport=0", "0x0638e1574728b6d862dd5d3a3e0942c3be47d996", {from: "0xca843569e3427144cead5e4d5999a3d0ccf92b8e"})
 {
     msg: "Action completed successfully",
@@ -145,7 +142,7 @@
 }
 ```
 The details of the new organization approved are as below:
-```javascript
+```
 > quorumPermission.getOrgDetails("ORG1")
 {
     acctList: [{
@@ -187,7 +184,7 @@
 Once the organization is approved and the node of the organization has joined the network, the organization admin can then create sub organizations, roles, add additional nodes at organization level, add accounts to the organization and change roles of existing organization level accounts. 
 
 To add a sub org at `ORG1` level refer to [addSubOrg API](../Permissioning%20apis#quorumpermissionaddsuborg)
-```javascript
+```
 > quorumPermission.addSubOrg("ORG1", "SUB1", "enode://239c1f044a2b03b6c4713109af036b775c5418fe4ca63b04b1ce00124af00ddab7cc088fc46020cdc783b6207efe624551be4c06a994993d8d70f684688fb7cf@127.0.0.1:21006?discport=0", {from: eth.accounts[0]})
 {
   msg: "Action completed successfully",
@@ -205,7 +202,7 @@
 }
 ```
 For adding a sub org the enode id is not mandatory. For the newly created sub org if the org admin desires to add an administration account, the org admin account will have to first create a role with `isAdmin` flag as `Y` and then assign this role to the account which belongs to the sub org. Once assigned the account will act as org admin at sub org level. Refer to [addNewRole API](../Permissioning%20apis#quorumpermissionaddnewrole)
-```javascript
+```
 > quorumPermission.addNewRole("ORG1.SUB1", "SUBADMIN", 3, false, true,{from: eth.accounts[0]})
 {
   msg: "Action completed successfully",
@@ -215,7 +212,7 @@
 "0x0638e1574728b6d862dd5d3a3e0942c3be47d996"
 ```
 The role `SUBADMIN` can now be assigned to an account at sub org `SUB1` for making the account admin for the sub org.
-```javascript
+```
 > quorumPermission.addAccountToOrg("0x42ef6abedcb7ecd3e9c4816cd5f5a96df35bb9a0", "ORG1.SUB1", "SUBADMIN", {from: "0x0638e1574728b6d862dd5d3a3e0942c3be47d996"})
 {
   msg: "Action completed successfully",
@@ -247,7 +244,7 @@
 }
 ```
 The account `0x42ef6abedcb7ecd3e9c4816cd5f5a96df35bb9a0` is now the admin for sub org `SUB1` and will be able to add roles, accounts and nodes to the sub org. It should be noted that the org admin account at master org level has the admin rights on all the sub organizations below. However the admin account at sub org level has control only in the sub org to which it is linked. 
-```javascript
+```
 > quorumPermission.addNewRole("ORG1.SUB1", "TRANSACT", 1, false, true,{from: "0x42ef6abedcb7ecd3e9c4816cd5f5a96df35bb9a0"})
 {
   msg: "Action completed successfully",
@@ -271,7 +268,7 @@
 }]
 ```
 To add an account to an organization refer to [addAccountToOrg API](../Permissioning%20apis#quorumpermissionaddaccounttoorg).
-```javascript
+```
 > quorumPermission.addAccountToOrg("0x283f3b8989ec20df621166973c93b56b0f4b5455", "ORG1.SUB1", "SUBADMIN", {from: "0x42ef6abedcb7ecd3e9c4816cd5f5a96df35bb9a0"})
 {
   msg: "Action completed successfully",
@@ -294,7 +291,7 @@
 }]
 ```
 To suspend an account [updateAccountStatus](../Permissioning%20apis#quorumpermissionupdateaccountstatus) API can be invoked with action as 1.
-```javascript
+```
 > quorumPermission.updateAccountStatus("ORG1.SUB1", "0x283f3b8989ec20df621166973c93b56b0f4b5455", 1, {from: "0x42ef6abedcb7ecd3e9c4816cd5f5a96df35bb9a0"})
 {
   msg: "Action completed successfully",
@@ -316,7 +313,7 @@
 }]
 ```
 To revoke suspension of an account [updateAccountStatus](../Permissioning%20apis#quorumpermissionupdateaccountstatus) API can be invoked with action as 2.
-```javascript
+```
 > quorumPermission.updateAccountStatus("ORG1.SUB1", "0x283f3b8989ec20df621166973c93b56b0f4b5455", 2, {from: "0x42ef6abedcb7ecd3e9c4816cd5f5a96df35bb9a0"})
 {
   msg: "Action completed successfully",
@@ -339,7 +336,7 @@
 }]
 ```
 To [blacklist an account updateAccountStatus](../Permissioning%20apis#quorumpermissionupdateaccountstatus) API can be invoked with action as 3. Once blacklisted no further activity will be possible on the account.
-```javascript
+```
 > quorumPermission.updateAccountStatus("ORG1.SUB1", "0x283f3b8989ec20df621166973c93b56b0f4b5455", 3, {from: "0x42ef6abedcb7ecd3e9c4816cd5f5a96df35bb9a0"})
 {
   msg: "Action completed successfully",
@@ -362,7 +359,7 @@
 }]
 ```
 To [add nodes addNode ](../Permissioning%20apis#quorumpermissionaddnode) at organization and sub organization level by the org admin.
-```javascript
+```
 > quorumPermission.addNode("ORG1.SUB1", "enode://eacaa74c4b0e7a9e12d2fe5fee6595eda841d6d992c35dbbcc50fcee4aa86dfbbdeff7dc7e72c2305d5a62257f82737a8cffc80474c15c611c037f52db1a3a7b@127.0.0.1:21005?discport=0", {from: "0x42ef6abedcb7ecd3e9c4816cd5f5a96df35bb9a0"})
 {
   msg: "Action completed successfully",
@@ -380,7 +377,7 @@
 }]
 ```
 Org admin can manage the status of the nodes by using [updateNodeStatus](../Permissioning%20apis#quorumpermissionupdatenodestatus) API. To deactivate a node the API can be invoked with action 1.
-```javascript
+```
 > quorumPermission.getOrgDetails("ORG1.SUB1").nodeList
 [{
     orgId: "ORG1.SUB1",
@@ -393,7 +390,7 @@
 }]
 ```
 To activate the node back invoke [updateNodeStatus](../Permissioning%20apis#quorumpermissionupdatenodestatus) API with action 2.
-```javascript
+```
 > quorumPermission.updateNodeStatus("ORG1.SUB1", "enode://eacaa74c4b0e7a9e12d2fe5fee6595eda841d6d992c35dbbcc50fcee4aa86dfbbdeff7dc7e72c2305d5a62257f82737a8cffc80474c15c611c037f52db1a3a7b@127.0.0.1:21005?discport=0",2, {from:"0x42ef6abedcb7ecd3e9c4816cd5f5a96df35bb9a0"})
 {
   msg: "Action completed successfully",
@@ -413,7 +410,7 @@
 }]
 ```
 To blacklist a node invoke [updateNodeStatus](../Permissioning%20apis#quorumpermissionupdatenodestatus) API with action 3. Once blacklisted the node will never be able join the network again.
-```javascript
+```
 > quorumPermission.getOrgDetails("ORG1.SUB1").nodeList
 
 
@@ -436,7 +433,7 @@
 
 ### Suspending an organization temporarily
 If there is a need to temporarily suspend all activities of an organization [updateOrgStatus](../Permissioning%20apis#quorumpermissionupdateorgstatus) API can be invoked with action 1. This can be invoked only by the network admin accounts and will reuiqre majority voting.
-```javascript
+```
 > quorumPermission.updateOrgStatus("ORG1", 1, {from: "0xed9d02e382b34818e88b88a309c7fe71e65f419d"})
 {
   msg: "Action completed successfully",
@@ -454,7 +451,7 @@
 }
 ```
 To approve the org, suspension majority approval from other network admin accounts is required. The api for the same is [approveOrgStatus](../Permissioning%20apis#quorumpermissionapproveorgstatus). Once approved the org status is marked as suspended.
-```javascript
+```
 > quorumPermission.approveOrgStatus("ORG1", 1, {from: "0xca843569e3427144cead5e4d5999a3d0ccf92b8e"})
 {
   msg: "Action completed successfully",
@@ -476,7 +473,7 @@
 
 ### Revoking suspension of an organization
 To revoke the suspension of an org [updateOrgStatus](../Permissioning%20apis#quorumpermissionupdateorgstatus) can be called with action as 2. This will require majority approval (API [approveOrgStatus](../Permissioning%20apis#quorumpermissionapproveorgstatus) with action 2). 
-```javascript
+```
 > quorumPermission.updateOrgStatus("ORG1", 2, {from: "0xed9d02e382b34818e88b88a309c7fe71e65f419d"})
 {
   msg: "Action completed successfully",
@@ -503,7 +500,7 @@
 ### Assigning admin privileges at organization and network level
 There may be a scenario where one of the accounts at the organization level needs to have network admin level permissions and be able to perform network admin activities. Similarly there can be a need to change the admin account at organization level. Both these activities can be performed by existing network admin accounts only, and will require majority approval from the network admin accounts. The API usage details are as below.
 To assign network admin or org admin role to an account invoke [assignAdminRole](../Permissioning%20apis#quorumpermissionassignadminrole).
-```javascript
+```
 > quorumPermission.assignAdminRole("ORG1", "0x0638e1574728b6d862dd5d3a3e0942c3be47d996", "ADMIN", {from: "0xed9d02e382b34818e88b88a309c7fe71e65f419d"})
 {
   msg: "Action completed successfully",
@@ -519,7 +516,7 @@
 }
 ```
 To approve the assignment of network admin role invoke [approveAdminRole](../Permissioning%20apis#quorumpermissionapproveadminrole) API.
-```javascript
+```
 > quorumPermission.approveAdminRole("ORG1", "0x0638e1574728b6d862dd5d3a3e0942c3be47d996", {from: eth.accounts[0]})
 {
   msg: "Action completed successfully",
