// Copyright 2014 The go-ethereum Authors
// This file is part of the go-ethereum library.
//
// The go-ethereum library is free software: you can redistribute it and/or modify
// it under the terms of the GNU Lesser General Public License as published by
// the Free Software Foundation, either version 3 of the License, or
// (at your option) any later version.
//
// The go-ethereum library is distributed in the hope that it will be useful,
// but WITHOUT ANY WARRANTY; without even the implied warranty of
// MERCHANTABILITY or FITNESS FOR A PARTICULAR PURPOSE. See the
// GNU Lesser General Public License for more details.
//
// You should have received a copy of the GNU Lesser General Public License
// along with the go-ethereum library. If not, see <http://www.gnu.org/licenses/>.

package types

import (
	"bytes"
	"fmt"
	"io"
	"unsafe"

	"github.com/ethereum/go-ethereum/common"
	"github.com/ethereum/go-ethereum/common/hexutil"
	"github.com/ethereum/go-ethereum/rlp"
)

//go:generate gencodec -type Receipt -field-override receiptMarshaling -out gen_receipt_json.go

var (
	receiptStatusFailedRLP     = []byte{}
	receiptStatusSuccessfulRLP = []byte{0x01}
)

const (
	// ReceiptStatusFailed is the status code of a transaction if execution failed.
<<<<<<< HEAD
	ReceiptStatusFailed = uint(0)

	// ReceiptStatusSuccessful is the status code of a transaction if execution succeeded.
	ReceiptStatusSuccessful = uint(1)
=======
	ReceiptStatusFailed = uint64(0)

	// ReceiptStatusSuccessful is the status code of a transaction if execution succeeded.
	ReceiptStatusSuccessful = uint64(1)
>>>>>>> 37685930
)

// Receipt represents the results of a transaction.
type Receipt struct {
	// Consensus fields
	PostState         []byte `json:"root"`
<<<<<<< HEAD
	Status            uint   `json:"status"`
=======
	Status            uint64 `json:"status"`
>>>>>>> 37685930
	CumulativeGasUsed uint64 `json:"cumulativeGasUsed" gencodec:"required"`
	Bloom             Bloom  `json:"logsBloom"         gencodec:"required"`
	Logs              []*Log `json:"logs"              gencodec:"required"`

	// Implementation fields (don't reorder!)
	TxHash          common.Hash    `json:"transactionHash" gencodec:"required"`
	ContractAddress common.Address `json:"contractAddress"`
	GasUsed         uint64         `json:"gasUsed" gencodec:"required"`
}

type receiptMarshaling struct {
	PostState         hexutil.Bytes
<<<<<<< HEAD
	Status            hexutil.Uint
=======
	Status            hexutil.Uint64
>>>>>>> 37685930
	CumulativeGasUsed hexutil.Uint64
	GasUsed           hexutil.Uint64
}

// receiptRLP is the consensus encoding of a receipt.
type receiptRLP struct {
	PostStateOrStatus []byte
	CumulativeGasUsed uint64
	Bloom             Bloom
	Logs              []*Log
}

type receiptStorageRLP struct {
	PostStateOrStatus []byte
	CumulativeGasUsed uint64
	Bloom             Bloom
	TxHash            common.Hash
	ContractAddress   common.Address
	Logs              []*LogForStorage
	GasUsed           uint64
}

// NewReceipt creates a barebone transaction receipt, copying the init fields.
func NewReceipt(root []byte, failed bool, cumulativeGasUsed uint64) *Receipt {
	r := &Receipt{PostState: common.CopyBytes(root), CumulativeGasUsed: cumulativeGasUsed}
	if failed {
		r.Status = ReceiptStatusFailed
	} else {
		r.Status = ReceiptStatusSuccessful
	}
	return r
}

// EncodeRLP implements rlp.Encoder, and flattens the consensus fields of a receipt
// into an RLP stream. If no post state is present, byzantium fork is assumed.
func (r *Receipt) EncodeRLP(w io.Writer) error {
	return rlp.Encode(w, &receiptRLP{r.statusEncoding(), r.CumulativeGasUsed, r.Bloom, r.Logs})
}

// DecodeRLP implements rlp.Decoder, and loads the consensus fields of a receipt
// from an RLP stream.
func (r *Receipt) DecodeRLP(s *rlp.Stream) error {
	var dec receiptRLP
	if err := s.Decode(&dec); err != nil {
		return err
	}
	if err := r.setStatus(dec.PostStateOrStatus); err != nil {
		return err
	}
	r.CumulativeGasUsed, r.Bloom, r.Logs = dec.CumulativeGasUsed, dec.Bloom, dec.Logs
	return nil
}

func (r *Receipt) setStatus(postStateOrStatus []byte) error {
	switch {
	case bytes.Equal(postStateOrStatus, receiptStatusSuccessfulRLP):
		r.Status = ReceiptStatusSuccessful
	case bytes.Equal(postStateOrStatus, receiptStatusFailedRLP):
		r.Status = ReceiptStatusFailed
	case len(postStateOrStatus) == len(common.Hash{}):
		r.PostState = postStateOrStatus
	default:
		return fmt.Errorf("invalid receipt status %x", postStateOrStatus)
	}
	return nil
}

func (r *Receipt) statusEncoding() []byte {
	if len(r.PostState) == 0 {
		if r.Status == ReceiptStatusFailed {
			return receiptStatusFailedRLP
		}
		return receiptStatusSuccessfulRLP
	}
	return r.PostState
}

<<<<<<< HEAD
// String implements the Stringer interface.
func (r *Receipt) String() string {
	if len(r.PostState) == 0 {
		return fmt.Sprintf("receipt{status=%d cgas=%v bloom=%x logs=%v}", r.Status, r.CumulativeGasUsed, r.Bloom, r.Logs)
	}
	return fmt.Sprintf("receipt{med=%x cgas=%v bloom=%x logs=%v}", r.PostState, r.CumulativeGasUsed, r.Bloom, r.Logs)
=======
// Size returns the approximate memory used by all internal contents. It is used
// to approximate and limit the memory consumption of various caches.
func (r *Receipt) Size() common.StorageSize {
	size := common.StorageSize(unsafe.Sizeof(*r)) + common.StorageSize(len(r.PostState))

	size += common.StorageSize(len(r.Logs)) * common.StorageSize(unsafe.Sizeof(Log{}))
	for _, log := range r.Logs {
		size += common.StorageSize(len(log.Topics)*common.HashLength + len(log.Data))
	}
	return size
>>>>>>> 37685930
}

// Size returns the approximate memory used by all internal contents. It is used
// to approximate and limit the memory consumption of various caches.
func (r *Receipt) Size() common.StorageSize {
	size := common.StorageSize(unsafe.Sizeof(*r)) + common.StorageSize(len(r.PostState))

	size += common.StorageSize(len(r.Logs)) * common.StorageSize(unsafe.Sizeof(Log{}))
	for _, log := range r.Logs {
		size += common.StorageSize(len(log.Topics)*common.HashLength + len(log.Data))
	}
	return size
}

// ReceiptForStorage is a wrapper around a Receipt that flattens and parses the
// entire content of a receipt, as opposed to only the consensus fields originally.
type ReceiptForStorage Receipt

// EncodeRLP implements rlp.Encoder, and flattens all content fields of a receipt
// into an RLP stream.
func (r *ReceiptForStorage) EncodeRLP(w io.Writer) error {
	enc := &receiptStorageRLP{
		PostStateOrStatus: (*Receipt)(r).statusEncoding(),
		CumulativeGasUsed: r.CumulativeGasUsed,
		Bloom:             r.Bloom,
		TxHash:            r.TxHash,
		ContractAddress:   r.ContractAddress,
		Logs:              make([]*LogForStorage, len(r.Logs)),
		GasUsed:           r.GasUsed,
	}
	for i, log := range r.Logs {
		enc.Logs[i] = (*LogForStorage)(log)
	}
	return rlp.Encode(w, enc)
}

// DecodeRLP implements rlp.Decoder, and loads both consensus and implementation
// fields of a receipt from an RLP stream.
func (r *ReceiptForStorage) DecodeRLP(s *rlp.Stream) error {
	var dec receiptStorageRLP
	if err := s.Decode(&dec); err != nil {
		return err
	}
	if err := (*Receipt)(r).setStatus(dec.PostStateOrStatus); err != nil {
		return err
	}
	// Assign the consensus fields
	r.CumulativeGasUsed, r.Bloom = dec.CumulativeGasUsed, dec.Bloom
	r.Logs = make([]*Log, len(dec.Logs))
	for i, log := range dec.Logs {
		r.Logs[i] = (*Log)(log)
	}
	// Assign the implementation fields
	r.TxHash, r.ContractAddress, r.GasUsed = dec.TxHash, dec.ContractAddress, dec.GasUsed
	return nil
}

// Receipts is a wrapper around a Receipt array to implement DerivableList.
type Receipts []*Receipt

// Len returns the number of receipts in this list.
func (r Receipts) Len() int { return len(r) }

// GetRlp returns the RLP encoding of one receipt from the list.
func (r Receipts) GetRlp(i int) []byte {
	bytes, err := rlp.EncodeToBytes(r[i])
	if err != nil {
		panic(err)
	}
	return bytes
}<|MERGE_RESOLUTION|>--- conflicted
+++ resolved
@@ -36,28 +36,17 @@
 
 const (
 	// ReceiptStatusFailed is the status code of a transaction if execution failed.
-<<<<<<< HEAD
-	ReceiptStatusFailed = uint(0)
-
-	// ReceiptStatusSuccessful is the status code of a transaction if execution succeeded.
-	ReceiptStatusSuccessful = uint(1)
-=======
 	ReceiptStatusFailed = uint64(0)
 
 	// ReceiptStatusSuccessful is the status code of a transaction if execution succeeded.
 	ReceiptStatusSuccessful = uint64(1)
->>>>>>> 37685930
 )
 
 // Receipt represents the results of a transaction.
 type Receipt struct {
 	// Consensus fields
 	PostState         []byte `json:"root"`
-<<<<<<< HEAD
-	Status            uint   `json:"status"`
-=======
 	Status            uint64 `json:"status"`
->>>>>>> 37685930
 	CumulativeGasUsed uint64 `json:"cumulativeGasUsed" gencodec:"required"`
 	Bloom             Bloom  `json:"logsBloom"         gencodec:"required"`
 	Logs              []*Log `json:"logs"              gencodec:"required"`
@@ -70,11 +59,7 @@
 
 type receiptMarshaling struct {
 	PostState         hexutil.Bytes
-<<<<<<< HEAD
-	Status            hexutil.Uint
-=======
 	Status            hexutil.Uint64
->>>>>>> 37685930
 	CumulativeGasUsed hexutil.Uint64
 	GasUsed           hexutil.Uint64
 }
@@ -150,27 +135,6 @@
 		return receiptStatusSuccessfulRLP
 	}
 	return r.PostState
-}
-
-<<<<<<< HEAD
-// String implements the Stringer interface.
-func (r *Receipt) String() string {
-	if len(r.PostState) == 0 {
-		return fmt.Sprintf("receipt{status=%d cgas=%v bloom=%x logs=%v}", r.Status, r.CumulativeGasUsed, r.Bloom, r.Logs)
-	}
-	return fmt.Sprintf("receipt{med=%x cgas=%v bloom=%x logs=%v}", r.PostState, r.CumulativeGasUsed, r.Bloom, r.Logs)
-=======
-// Size returns the approximate memory used by all internal contents. It is used
-// to approximate and limit the memory consumption of various caches.
-func (r *Receipt) Size() common.StorageSize {
-	size := common.StorageSize(unsafe.Sizeof(*r)) + common.StorageSize(len(r.PostState))
-
-	size += common.StorageSize(len(r.Logs)) * common.StorageSize(unsafe.Sizeof(Log{}))
-	for _, log := range r.Logs {
-		size += common.StorageSize(len(log.Topics)*common.HashLength + len(log.Data))
-	}
-	return size
->>>>>>> 37685930
 }
 
 // Size returns the approximate memory used by all internal contents. It is used
