// Copyright 2014 The go-ethereum Authors
// This file is part of the go-ethereum library.
//
// The go-ethereum library is free software: you can redistribute it and/or modify
// it under the terms of the GNU Lesser General Public License as published by
// the Free Software Foundation, either version 3 of the License, or
// (at your option) any later version.
//
// The go-ethereum library is distributed in the hope that it will be useful,
// but WITHOUT ANY WARRANTY; without even the implied warranty of
// MERCHANTABILITY or FITNESS FOR A PARTICULAR PURPOSE. See the
// GNU Lesser General Public License for more details.
//
// You should have received a copy of the GNU Lesser General Public License
// along with the go-ethereum library. If not, see <http://www.gnu.org/licenses/>.

package vm

import (
	"fmt"
)

// OpCode is an EVM opcode
type OpCode byte

// IsPush specifies if an opcode is a PUSH opcode.
func (op OpCode) IsPush() bool {
	switch op {
	case PUSH1, PUSH2, PUSH3, PUSH4, PUSH5, PUSH6, PUSH7, PUSH8, PUSH9, PUSH10, PUSH11, PUSH12, PUSH13, PUSH14, PUSH15, PUSH16, PUSH17, PUSH18, PUSH19, PUSH20, PUSH21, PUSH22, PUSH23, PUSH24, PUSH25, PUSH26, PUSH27, PUSH28, PUSH29, PUSH30, PUSH31, PUSH32:
		return true
	}
	return false
}

// IsStaticJump specifies if an opcode is JUMP.
func (op OpCode) IsStaticJump() bool {
	return op == JUMP
}

// 0x0 range - arithmetic ops.
const (
	STOP OpCode = iota
	ADD
	MUL
	SUB
	DIV
	SDIV
	MOD
	SMOD
	ADDMOD
	MULMOD
	EXP
	SIGNEXTEND
)

// 0x10 range - comparison ops.
const (
	LT OpCode = iota + 0x10
	GT
	SLT
	SGT
	EQ
	ISZERO
	AND
	OR
	XOR
	NOT
	BYTE
	SHL
	SHR
	SAR

	SHA3 = 0x20
)

// 0x30 range - closure state.
const (
	ADDRESS OpCode = 0x30 + iota
	BALANCE
	ORIGIN
	CALLER
	CALLVALUE
	CALLDATALOAD
	CALLDATASIZE
	CALLDATACOPY
	CODESIZE
	CODECOPY
	GASPRICE
	EXTCODESIZE
	EXTCODECOPY
	RETURNDATASIZE
	RETURNDATACOPY
)

// 0x40 range - block operations.
const (
<<<<<<< HEAD
	// 0x40 range - block operations
=======
>>>>>>> 37685930
	BLOCKHASH OpCode = 0x40 + iota
	COINBASE
	TIMESTAMP
	NUMBER
	DIFFICULTY
	GASLIMIT
)

// 0x50 range - 'storage' and execution.
const (
	POP OpCode = 0x50 + iota
	MLOAD
	MSTORE
	MSTORE8
	SLOAD
	SSTORE
	JUMP
	JUMPI
	PC
	MSIZE
	GAS
	JUMPDEST
)

// 0x60 range.
const (
	PUSH1 OpCode = 0x60 + iota
	PUSH2
	PUSH3
	PUSH4
	PUSH5
	PUSH6
	PUSH7
	PUSH8
	PUSH9
	PUSH10
	PUSH11
	PUSH12
	PUSH13
	PUSH14
	PUSH15
	PUSH16
	PUSH17
	PUSH18
	PUSH19
	PUSH20
	PUSH21
	PUSH22
	PUSH23
	PUSH24
	PUSH25
	PUSH26
	PUSH27
	PUSH28
	PUSH29
	PUSH30
	PUSH31
	PUSH32
	DUP1
	DUP2
	DUP3
	DUP4
	DUP5
	DUP6
	DUP7
	DUP8
	DUP9
	DUP10
	DUP11
	DUP12
	DUP13
	DUP14
	DUP15
	DUP16
	SWAP1
	SWAP2
	SWAP3
	SWAP4
	SWAP5
	SWAP6
	SWAP7
	SWAP8
	SWAP9
	SWAP10
	SWAP11
	SWAP12
	SWAP13
	SWAP14
	SWAP15
	SWAP16
)

// 0xa0 range - logging ops.
const (
	LOG0 OpCode = 0xa0 + iota
	LOG1
	LOG2
	LOG3
	LOG4
)

// unofficial opcodes used for parsing.
const (
	PUSH OpCode = 0xb0 + iota
	DUP
	SWAP
)

// 0xf0 range - closures.
const (
	CREATE OpCode = 0xf0 + iota
	CALL
	CALLCODE
	RETURN
	DELEGATECALL
	STATICCALL = 0xfa

	REVERT       = 0xfd
	SELFDESTRUCT = 0xff
)

// Since the opcodes aren't all in order we can't use a regular slice.
var opCodeToString = map[OpCode]string{
	// 0x0 range - arithmetic ops.
	STOP:       "STOP",
	ADD:        "ADD",
	MUL:        "MUL",
	SUB:        "SUB",
	DIV:        "DIV",
	SDIV:       "SDIV",
	MOD:        "MOD",
	SMOD:       "SMOD",
	EXP:        "EXP",
	NOT:        "NOT",
	LT:         "LT",
	GT:         "GT",
	SLT:        "SLT",
	SGT:        "SGT",
	EQ:         "EQ",
	ISZERO:     "ISZERO",
	SIGNEXTEND: "SIGNEXTEND",

	// 0x10 range - bit ops.
	AND:    "AND",
	OR:     "OR",
	XOR:    "XOR",
	BYTE:   "BYTE",
	SHL:    "SHL",
	SHR:    "SHR",
	SAR:    "SAR",
	ADDMOD: "ADDMOD",
	MULMOD: "MULMOD",

	// 0x20 range - crypto.
	SHA3: "SHA3",

<<<<<<< HEAD
	// 0x30 range - closure state
=======
	// 0x30 range - closure state.
>>>>>>> 37685930
	ADDRESS:        "ADDRESS",
	BALANCE:        "BALANCE",
	ORIGIN:         "ORIGIN",
	CALLER:         "CALLER",
	CALLVALUE:      "CALLVALUE",
	CALLDATALOAD:   "CALLDATALOAD",
	CALLDATASIZE:   "CALLDATASIZE",
	CALLDATACOPY:   "CALLDATACOPY",
	CODESIZE:       "CODESIZE",
	CODECOPY:       "CODECOPY",
	GASPRICE:       "GASPRICE",
	EXTCODESIZE:    "EXTCODESIZE",
	EXTCODECOPY:    "EXTCODECOPY",
	RETURNDATASIZE: "RETURNDATASIZE",
	RETURNDATACOPY: "RETURNDATACOPY",

<<<<<<< HEAD
	// 0x40 range - block operations
=======
	// 0x40 range - block operations.
>>>>>>> 37685930
	BLOCKHASH:  "BLOCKHASH",
	COINBASE:   "COINBASE",
	TIMESTAMP:  "TIMESTAMP",
	NUMBER:     "NUMBER",
	DIFFICULTY: "DIFFICULTY",
	GASLIMIT:   "GASLIMIT",

<<<<<<< HEAD
	// 0x50 range - 'storage' and execution
=======
	// 0x50 range - 'storage' and execution.
>>>>>>> 37685930
	POP: "POP",
	//DUP:     "DUP",
	//SWAP:    "SWAP",
	MLOAD:    "MLOAD",
	MSTORE:   "MSTORE",
	MSTORE8:  "MSTORE8",
	SLOAD:    "SLOAD",
	SSTORE:   "SSTORE",
	JUMP:     "JUMP",
	JUMPI:    "JUMPI",
	PC:       "PC",
	MSIZE:    "MSIZE",
	GAS:      "GAS",
	JUMPDEST: "JUMPDEST",

	// 0x60 range - push.
	PUSH1:  "PUSH1",
	PUSH2:  "PUSH2",
	PUSH3:  "PUSH3",
	PUSH4:  "PUSH4",
	PUSH5:  "PUSH5",
	PUSH6:  "PUSH6",
	PUSH7:  "PUSH7",
	PUSH8:  "PUSH8",
	PUSH9:  "PUSH9",
	PUSH10: "PUSH10",
	PUSH11: "PUSH11",
	PUSH12: "PUSH12",
	PUSH13: "PUSH13",
	PUSH14: "PUSH14",
	PUSH15: "PUSH15",
	PUSH16: "PUSH16",
	PUSH17: "PUSH17",
	PUSH18: "PUSH18",
	PUSH19: "PUSH19",
	PUSH20: "PUSH20",
	PUSH21: "PUSH21",
	PUSH22: "PUSH22",
	PUSH23: "PUSH23",
	PUSH24: "PUSH24",
	PUSH25: "PUSH25",
	PUSH26: "PUSH26",
	PUSH27: "PUSH27",
	PUSH28: "PUSH28",
	PUSH29: "PUSH29",
	PUSH30: "PUSH30",
	PUSH31: "PUSH31",
	PUSH32: "PUSH32",

	DUP1:  "DUP1",
	DUP2:  "DUP2",
	DUP3:  "DUP3",
	DUP4:  "DUP4",
	DUP5:  "DUP5",
	DUP6:  "DUP6",
	DUP7:  "DUP7",
	DUP8:  "DUP8",
	DUP9:  "DUP9",
	DUP10: "DUP10",
	DUP11: "DUP11",
	DUP12: "DUP12",
	DUP13: "DUP13",
	DUP14: "DUP14",
	DUP15: "DUP15",
	DUP16: "DUP16",

	SWAP1:  "SWAP1",
	SWAP2:  "SWAP2",
	SWAP3:  "SWAP3",
	SWAP4:  "SWAP4",
	SWAP5:  "SWAP5",
	SWAP6:  "SWAP6",
	SWAP7:  "SWAP7",
	SWAP8:  "SWAP8",
	SWAP9:  "SWAP9",
	SWAP10: "SWAP10",
	SWAP11: "SWAP11",
	SWAP12: "SWAP12",
	SWAP13: "SWAP13",
	SWAP14: "SWAP14",
	SWAP15: "SWAP15",
	SWAP16: "SWAP16",
	LOG0:   "LOG0",
	LOG1:   "LOG1",
	LOG2:   "LOG2",
	LOG3:   "LOG3",
	LOG4:   "LOG4",

	// 0xf0 range.
	CREATE:       "CREATE",
	CALL:         "CALL",
	RETURN:       "RETURN",
	CALLCODE:     "CALLCODE",
	DELEGATECALL: "DELEGATECALL",
	STATICCALL:   "STATICCALL",
	REVERT:       "REVERT",
	SELFDESTRUCT: "SELFDESTRUCT",

	PUSH: "PUSH",
	DUP:  "DUP",
	SWAP: "SWAP",
}

func (op OpCode) String() string {
	str := opCodeToString[op]
	if len(str) == 0 {
		return fmt.Sprintf("Missing opcode 0x%x", int(op))
	}

	return str
}

var stringToOp = map[string]OpCode{
	"STOP":           STOP,
	"ADD":            ADD,
	"MUL":            MUL,
	"SUB":            SUB,
	"DIV":            DIV,
	"SDIV":           SDIV,
	"MOD":            MOD,
	"SMOD":           SMOD,
	"EXP":            EXP,
	"NOT":            NOT,
	"LT":             LT,
	"GT":             GT,
	"SLT":            SLT,
	"SGT":            SGT,
	"EQ":             EQ,
	"ISZERO":         ISZERO,
	"SIGNEXTEND":     SIGNEXTEND,
	"AND":            AND,
	"OR":             OR,
	"XOR":            XOR,
	"BYTE":           BYTE,
	"SHL":            SHL,
	"SHR":            SHR,
	"SAR":            SAR,
	"ADDMOD":         ADDMOD,
	"MULMOD":         MULMOD,
	"SHA3":           SHA3,
	"ADDRESS":        ADDRESS,
	"BALANCE":        BALANCE,
	"ORIGIN":         ORIGIN,
	"CALLER":         CALLER,
	"CALLVALUE":      CALLVALUE,
	"CALLDATALOAD":   CALLDATALOAD,
	"CALLDATASIZE":   CALLDATASIZE,
	"CALLDATACOPY":   CALLDATACOPY,
	"DELEGATECALL":   DELEGATECALL,
	"STATICCALL":     STATICCALL,
	"CODESIZE":       CODESIZE,
	"CODECOPY":       CODECOPY,
	"GASPRICE":       GASPRICE,
	"EXTCODESIZE":    EXTCODESIZE,
	"EXTCODECOPY":    EXTCODECOPY,
	"RETURNDATASIZE": RETURNDATASIZE,
	"RETURNDATACOPY": RETURNDATACOPY,
	"BLOCKHASH":      BLOCKHASH,
	"COINBASE":       COINBASE,
	"TIMESTAMP":      TIMESTAMP,
	"NUMBER":         NUMBER,
	"DIFFICULTY":     DIFFICULTY,
	"GASLIMIT":       GASLIMIT,
	"POP":            POP,
	"MLOAD":          MLOAD,
	"MSTORE":         MSTORE,
	"MSTORE8":        MSTORE8,
	"SLOAD":          SLOAD,
	"SSTORE":         SSTORE,
	"JUMP":           JUMP,
	"JUMPI":          JUMPI,
	"PC":             PC,
	"MSIZE":          MSIZE,
	"GAS":            GAS,
	"JUMPDEST":       JUMPDEST,
	"PUSH1":          PUSH1,
	"PUSH2":          PUSH2,
	"PUSH3":          PUSH3,
	"PUSH4":          PUSH4,
	"PUSH5":          PUSH5,
	"PUSH6":          PUSH6,
	"PUSH7":          PUSH7,
	"PUSH8":          PUSH8,
	"PUSH9":          PUSH9,
	"PUSH10":         PUSH10,
	"PUSH11":         PUSH11,
	"PUSH12":         PUSH12,
	"PUSH13":         PUSH13,
	"PUSH14":         PUSH14,
	"PUSH15":         PUSH15,
	"PUSH16":         PUSH16,
	"PUSH17":         PUSH17,
	"PUSH18":         PUSH18,
	"PUSH19":         PUSH19,
	"PUSH20":         PUSH20,
	"PUSH21":         PUSH21,
	"PUSH22":         PUSH22,
	"PUSH23":         PUSH23,
	"PUSH24":         PUSH24,
	"PUSH25":         PUSH25,
	"PUSH26":         PUSH26,
	"PUSH27":         PUSH27,
	"PUSH28":         PUSH28,
	"PUSH29":         PUSH29,
	"PUSH30":         PUSH30,
	"PUSH31":         PUSH31,
	"PUSH32":         PUSH32,
	"DUP1":           DUP1,
	"DUP2":           DUP2,
	"DUP3":           DUP3,
	"DUP4":           DUP4,
	"DUP5":           DUP5,
	"DUP6":           DUP6,
	"DUP7":           DUP7,
	"DUP8":           DUP8,
	"DUP9":           DUP9,
	"DUP10":          DUP10,
	"DUP11":          DUP11,
	"DUP12":          DUP12,
	"DUP13":          DUP13,
	"DUP14":          DUP14,
	"DUP15":          DUP15,
	"DUP16":          DUP16,
	"SWAP1":          SWAP1,
	"SWAP2":          SWAP2,
	"SWAP3":          SWAP3,
	"SWAP4":          SWAP4,
	"SWAP5":          SWAP5,
	"SWAP6":          SWAP6,
	"SWAP7":          SWAP7,
	"SWAP8":          SWAP8,
	"SWAP9":          SWAP9,
	"SWAP10":         SWAP10,
	"SWAP11":         SWAP11,
	"SWAP12":         SWAP12,
	"SWAP13":         SWAP13,
	"SWAP14":         SWAP14,
	"SWAP15":         SWAP15,
	"SWAP16":         SWAP16,
	"LOG0":           LOG0,
	"LOG1":           LOG1,
	"LOG2":           LOG2,
	"LOG3":           LOG3,
	"LOG4":           LOG4,
	"CREATE":         CREATE,
	"CALL":           CALL,
	"RETURN":         RETURN,
	"CALLCODE":       CALLCODE,
	"REVERT":         REVERT,
	"SELFDESTRUCT":   SELFDESTRUCT,
}

// StringToOp finds the opcode whose name is stored in `str`.
func StringToOp(str string) OpCode {
	return stringToOp[str]
}

func (op OpCode) isMutating() bool {
	switch op {
	// TODO(joel): REVERT?
	case SELFDESTRUCT, CREATE, SSTORE, LOG0, LOG1, LOG2, LOG3, LOG4:
		return true
	default:
		return false
	}
}<|MERGE_RESOLUTION|>--- conflicted
+++ resolved
@@ -94,10 +94,6 @@
 
 // 0x40 range - block operations.
 const (
-<<<<<<< HEAD
-	// 0x40 range - block operations
-=======
->>>>>>> 37685930
 	BLOCKHASH OpCode = 0x40 + iota
 	COINBASE
 	TIMESTAMP
@@ -254,11 +250,7 @@
 	// 0x20 range - crypto.
 	SHA3: "SHA3",
 
-<<<<<<< HEAD
-	// 0x30 range - closure state
-=======
 	// 0x30 range - closure state.
->>>>>>> 37685930
 	ADDRESS:        "ADDRESS",
 	BALANCE:        "BALANCE",
 	ORIGIN:         "ORIGIN",
@@ -275,11 +267,7 @@
 	RETURNDATASIZE: "RETURNDATASIZE",
 	RETURNDATACOPY: "RETURNDATACOPY",
 
-<<<<<<< HEAD
-	// 0x40 range - block operations
-=======
 	// 0x40 range - block operations.
->>>>>>> 37685930
 	BLOCKHASH:  "BLOCKHASH",
 	COINBASE:   "COINBASE",
 	TIMESTAMP:  "TIMESTAMP",
@@ -287,11 +275,7 @@
 	DIFFICULTY: "DIFFICULTY",
 	GASLIMIT:   "GASLIMIT",
 
-<<<<<<< HEAD
-	// 0x50 range - 'storage' and execution
-=======
 	// 0x50 range - 'storage' and execution.
->>>>>>> 37685930
 	POP: "POP",
 	//DUP:     "DUP",
 	//SWAP:    "SWAP",
@@ -547,14 +531,4 @@
 // StringToOp finds the opcode whose name is stored in `str`.
 func StringToOp(str string) OpCode {
 	return stringToOp[str]
-}
-
-func (op OpCode) isMutating() bool {
-	switch op {
-	// TODO(joel): REVERT?
-	case SELFDESTRUCT, CREATE, SSTORE, LOG0, LOG1, LOG2, LOG3, LOG4:
-		return true
-	default:
-		return false
-	}
 }